--- conflicted
+++ resolved
@@ -890,16 +890,6 @@
 		m_compiler->setRevertStringBehaviour(m_options.output.revertStrings);
 		if (m_options.output.debugInfoSelection.has_value())
 			m_compiler->selectDebugInfo(m_options.output.debugInfoSelection.value());
-<<<<<<< HEAD
-		// TODO: Perhaps we should not compile unless requested
-		m_compiler->enableIRGeneration(
-			m_options.compiler.outputs.ir ||
-			m_options.compiler.outputs.irOptimized ||
-			m_options.compiler.outputs.irAstJson ||
-			m_options.compiler.outputs.irOptimizedAstJson
-		);
-		m_compiler->setMLIRGenJobSpec(m_options.mlirGenJob);
-=======
 
 		CompilerStack::IROutputSelection irOutputSelection = CompilerStack::IROutputSelection::None;
 		if (m_options.compiler.outputs.irOptimized || m_options.compiler.outputs.irOptimizedAstJson || m_options.compiler.outputs.yulCFGJson)
@@ -908,7 +898,7 @@
 			irOutputSelection = CompilerStack::IROutputSelection::UnoptimizedOnly;
 
 		m_compiler->requestIROutputs(irOutputSelection);
->>>>>>> 40a35a09
+		m_compiler->setMLIRGenJobSpec(m_options.mlirGenJob);
 		m_compiler->enableEvmBytecodeGeneration(
 			m_options.compiler.estimateGas ||
 			m_options.compiler.outputs.asm_ ||
@@ -1296,9 +1286,6 @@
 			case yul::YulStack::Language::StrictAssembly:
 				dialect = &yul::EVMDialect::strictAssemblyForEVMObjects(m_options.output.evmVersion);
 				break;
-			case yul::YulStack::Language::Yul:
-				dialect = &yul::EVMDialectTyped::instance(m_options.output.evmVersion);
-				break;
 			default:
 				solUnimplementedAssert(false, "Invalid yul dialect");
 			}
